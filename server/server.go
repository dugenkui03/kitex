--- conflicted
+++ resolved
@@ -46,15 +46,9 @@
 	"github.com/cloudwego/kitex/pkg/transmeta"
 )
 
-<<<<<<< HEAD
 // Server is a abstraction of a RPC server.
 // It accepts connections and dispatches them to the service registered to it.
 // note rpc服务的抽象：接受链接并且调度接收到的请求到目标服务
-=======
-// note Server是rpc服务的抽象：用来接收链接并将链接派遣到在此服务注册的 service
-// Server is a abstraction of a RPC server. It accepts connections and dispatches them to the service
-// registered to it.
->>>>>>> e7942ea1
 type Server interface {
 	// note 将服务 和 hander 绑定
 	RegisterService(svcInfo *serviceinfo.ServiceInfo, handler interface{}) error
